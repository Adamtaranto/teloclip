from teloclip.utils import isfile

from itertools import groupby
<<<<<<< HEAD
from teloclip.utils import log, isfile
from teloclip.motifs import check_sequence_for_patterns
=======
import os
>>>>>>> afc92102


def makeMask(killIdx, listlen):
    # makeMask([0,9], 10) =  [0,1,1,1,1,1,1,1,1,0]
    mask = [1 for i in range(listlen)]
    for x in killIdx:
        mask[x] = 0
    return mask


# NCU
def filterList(data, exclude):
    # filterList([1,2,3,4,5,6,7,8,9,10],[0,9]) = [2,3,4,5,6,7,8,9]
    mask = makeMask(exclude, len(data))
    return (d for d, s in zip(data, mask) if s)


# NCU
def revComp(seq):
    """Rev comp DNA string."""
    revcompl = lambda x: "".join(
        [{"A": "T", "C": "G", "G": "C", "T": "A", "N": "N"}[B] for B in x][::-1]
    )
    return revcompl(seq)


# NCU
def writeClip(idx, zpad, gap, seq, maplen):
    # leftpad idx ID
    padIdx = str(idx).zfill(zpad) + ":"
    # If gap between aln end(R) or start(L) and contig end, left pad softclip with '-'
    padseq = "-" * gap + seq
    # Format length of ref covered by alingment
    readlen = "LEN=" + str(maplen).rjust(6)
    print("\t".join([padIdx, readlen, padseq]))


# NCU
def fasta2dict(fasta_name):
    fh = open(fasta_name)
    faiter = (x[1] for x in groupby(fh, lambda line: line[0] == ">"))
    contigDict = dict()
    for header in faiter:
        # Drop the ">"
        # Split on whitespace and take first item as name
        header = header.__next__()[1:].strip()
        name = header.split()[0]
        # Join all sequence lines to one.
        seq = "".join(s.strip() for s in faiter.__next__())
        contigDict[name] = (header, seq)
    return contigDict


def writefasta(outfile, name, seq, length=80):
    outfile.write(">" + str(name) + "\n")
    while len(seq) > 0:
        outfile.write(seq[:length] + "\n")
        seq = seq[length:]


# NCU
def manageTemp(record=None, tempPath=None, scrub=False):
    """Create single sequence fasta files or scrub temp files."""
    if scrub and tempPath:
        try:
            os.remove(tempPath)
        except OSError:
            pass
    else:
        with open(tempPath, "w") as f:
            name, seq = record
            writefasta(f, name, seq, length=80)


def read_fai(fai):
    """
    Import fasta index file. Return dict of sequence names and lengths.
    """
    path = isfile(fai)
    # Init empty dict
    ContigDict = dict()
    # Read fai_file to dict
    with open(path, "r") as f:
        for line in f.readlines():
            li = line.strip().split()
            ContigDict[li[0]] = int(li[1])
    return ContigDict


def addRevComplement(motifList):
    """
    Take list of DNA motif strings and return unique set of strings and their reverse complements.
    """
    revcompl = lambda x: "".join(
        [{"A": "T", "C": "G", "G": "C", "T": "A", "N": "N"}[B] for B in x][::-1]
    )
    setList = list()
    for motif in motifList:
        setList.append(motif)
        setList.append(revcompl(motif))
    return set(setList)


def crunchHomopolymers(motifList):
    """
    Take as input a list of target motifs, collapse poly-nucleotide tracks, return list of collapsed motifs.
    """
    # List to catch all collapsed motifs.
    crunchList = list()
    # For each motif
    for motif in motifList:
        # Create empty list to catch not repeated bases.
        noReps = list()
        # Walk through original motif base-by-base.
        for base in motif:
            # If list of kept bases in empty, add first base.
            if not noReps:
                noReps.append(base)
            # If list exists and base is not same as last, store new base.
            elif base != noReps[-1]:
                noReps.append(base)
        # Convert list to string and store new motif
        crunchList.append("".join(noReps))
    # Convert to set to remove duplicates and return
    return list(set(crunchList))


def isMotifInClip(samline, motifList, leftClip, rightClip, leftClipLen, rightClipLen):
    """
    Extract terminal soft-clipped blocks from read sequence and test for presence of any DNA motif in motifList.
    """
    # Sam seq field
    SAM_SEQ = 9

    # Search motif/s as regex in the clipped segment
    if leftClip:
        leftcheck = check_sequence_for_patterns(
            samline[SAM_SEQ][0:leftClipLen], motifList
        )
    if rightClip:
        rightcheck = check_sequence_for_patterns(
            samline[SAM_SEQ][-rightClipLen:], motifList
        )

    # True if either clipped end sequence contains at least one instance of any motif.
    return any(leftcheck, rightcheck)<|MERGE_RESOLUTION|>--- conflicted
+++ resolved
@@ -1,12 +1,8 @@
 from teloclip.utils import isfile
 
 from itertools import groupby
-<<<<<<< HEAD
-from teloclip.utils import log, isfile
+from teloclip.utils import isfile
 from teloclip.motifs import check_sequence_for_patterns
-=======
-import os
->>>>>>> afc92102
 
 
 def makeMask(killIdx, listlen):
